# Ceres Solver - A fast non-linear least squares minimizer
# Copyright 2015 Google Inc. All rights reserved.
# http://ceres-solver.org/
#
# Redistribution and use in source and binary forms, with or without
# modification, are permitted provided that the following conditions are met:
#
# * Redistributions of source code must retain the above copyright notice,
#   this list of conditions and the following disclaimer.
# * Redistributions in binary form must reproduce the above copyright notice,
#   this list of conditions and the following disclaimer in the documentation
#   and/or other materials provided with the distribution.
# * Neither the name of Google Inc. nor the names of its contributors may be
#   used to endorse or promote products derived from this software without
#   specific prior written permission.
#
# THIS SOFTWARE IS PROVIDED BY THE COPYRIGHT HOLDERS AND CONTRIBUTORS "AS IS"
# AND ANY EXPRESS OR IMPLIED WARRANTIES, INCLUDING, BUT NOT LIMITED TO, THE
# IMPLIED WARRANTIES OF MERCHANTABILITY AND FITNESS FOR A PARTICULAR PURPOSE
# ARE DISCLAIMED. IN NO EVENT SHALL THE COPYRIGHT OWNER OR CONTRIBUTORS BE
# LIABLE FOR ANY DIRECT, INDIRECT, INCIDENTAL, SPECIAL, EXEMPLARY, OR
# CONSEQUENTIAL DAMAGES (INCLUDING, BUT NOT LIMITED TO, PROCUREMENT OF
# SUBSTITUTE GOODS OR SERVICES; LOSS OF USE, DATA, OR PROFITS; OR BUSINESS
# INTERRUPTION) HOWEVER CAUSED AND ON ANY THEORY OF LIABILITY, WHETHER IN
# CONTRACT, STRICT LIABILITY, OR TORT (INCLUDING NEGLIGENCE OR OTHERWISE)
# ARISING IN ANY WAY OUT OF THE USE OF THIS SOFTWARE, EVEN IF ADVISED OF THE
# POSSIBILITY OF SUCH DAMAGE.
#
# Author: keir@google.com (Keir Mierle)

set(CERES_INTERNAL_SRC
    array_utils.cc
    blas.cc
    block_evaluate_preparer.cc
    block_jacobi_preconditioner.cc
    block_jacobian_writer.cc
    block_random_access_dense_matrix.cc
    block_random_access_diagonal_matrix.cc
    block_random_access_matrix.cc
    block_random_access_sparse_matrix.cc
    block_sparse_matrix.cc
    block_structure.cc
    c_api.cc
    canonical_views_clustering.cc
    cgnr_solver.cc
    callbacks.cc
    compressed_col_sparse_matrix_utils.cc
    compressed_row_jacobian_writer.cc
    compressed_row_sparse_matrix.cc
    conditioned_cost_function.cc
    conjugate_gradients_solver.cc
    coordinate_descent_minimizer.cc
    corrector.cc
    covariance.cc
    covariance_impl.cc
    cxsparse.cc
    dense_normal_cholesky_solver.cc
    dense_qr_solver.cc
    dense_sparse_matrix.cc
    detect_structure.cc
    dogleg_strategy.cc
    dynamic_compressed_row_jacobian_writer.cc
    dynamic_compressed_row_sparse_matrix.cc
    evaluator.cc
    file.cc
    gradient_checker.cc
    gradient_checking_cost_function.cc
    gradient_problem.cc
    gradient_problem_solver.cc
    implicit_schur_complement.cc
    is_close.cc
    iterative_schur_complement_solver.cc
    levenberg_marquardt_strategy.cc
    lapack.cc
    line_search.cc
    line_search_direction.cc
    line_search_minimizer.cc
    line_search_preprocessor.cc
    linear_least_squares_problems.cc
    linear_operator.cc
    linear_solver.cc
    local_parameterization.cc
    loss_function.cc
    low_rank_inverse_hessian.cc
    minimizer.cc
    normal_prior.cc
    parameter_block_ordering.cc
    partitioned_matrix_view.cc
    polynomial.cc
    preconditioner.cc
    preprocessor.cc
    problem.cc
    problem_impl.cc
    program.cc
    reorder_program.cc
    residual_block.cc
    residual_block_utils.cc
    schur_complement_solver.cc
    schur_eliminator.cc
    schur_jacobi_preconditioner.cc
    schur_templates.cc
    scratch_evaluate_preparer.cc
    single_linkage_clustering.cc
    solver.cc
    solver_utils.cc
    sparse_matrix.cc
    sparse_normal_cholesky_solver.cc
    split.cc
    stringprintf.cc
    suitesparse.cc
    triplet_sparse_matrix.cc
    trust_region_preprocessor.cc
    trust_region_minimizer.cc
    trust_region_step_evaluator.cc
    trust_region_strategy.cc
    types.cc
    visibility.cc
    visibility_based_preconditioner.cc
    wall_time.cc
)

# Also depend on the header files so that they appear in IDEs.
file(GLOB CERES_INTERNAL_HDRS *.h)

# Include the specialized schur solvers.
if (SCHUR_SPECIALIZATIONS)
  file(GLOB CERES_INTERNAL_SCHUR_FILES generated/*.cc)
else (SCHUR_SPECIALIZATIONS)
  # Only the fully dynamic solver. The build is much faster this way.
  file(GLOB CERES_INTERNAL_SCHUR_FILES generated/*_d_d_d.cc)
endif (SCHUR_SPECIALIZATIONS)

# Build the list of dependencies for Ceres based on the current configuration.
<<<<<<< HEAD
if (NOT MINIGLOG AND glog_FOUND)
  list(APPEND CERES_LIBRARY_PUBLIC_DEPENDENCIES "glog::glog")
endif (NOT MINIGLOG AND glog_FOUND)
=======
if (NOT MINIGLOG AND GLOG_FOUND)
  list(APPEND CERES_LIBRARY_PUBLIC_DEPENDENCIES ${GLOG_LIBRARIES})
  if (GFLAGS_FOUND)
    # If glog & gflags are both found, we assume that glog was built with
    # gflags, as it is awkward to perform a try_compile() to verify this
    # when gflags is an imported target (as it is in newer versions).
    # As glog #includes gflags/gflags.h in glog/logging.h if compiled with
    # gflags, it is thus a public dependency for Ceres in this case.
    list(APPEND CERES_LIBRARY_PUBLIC_DEPENDENCIES ${GFLAGS_LIBRARIES})
  endif()
endif (NOT MINIGLOG AND GLOG_FOUND)
>>>>>>> af3b9394

if (SUITESPARSE AND SuiteSparse_FOUND)
  # Define version information for use in Solver::FullReport.
  add_definitions(-DCERES_SUITESPARSE_VERSION="${SUITESPARSE_VERSION}")
  list(APPEND CERES_LIBRARY_PRIVATE_DEPENDENCIES ${SuiteSparse_LIBRARIES})
endif (SUITESPARSE AND SuiteSparse_FOUND)

if (CXSPARSE AND CXSPARSE_FOUND)
  # Define version information for use in Solver::FullReport.
  add_definitions(-DCERES_CXSPARSE_VERSION="${CXSPARSE_VERSION}")
  list(APPEND CERES_LIBRARY_PRIVATE_DEPENDENCIES ${CXSPARSE_LIBRARIES})
endif (CXSPARSE AND CXSPARSE_FOUND)

if (BLAS_FOUND AND LAPACK_FOUND)
  list(APPEND CERES_LIBRARY_PRIVATE_DEPENDENCIES ${LAPACK_LIBRARIES})
  list(APPEND CERES_LIBRARY_PRIVATE_DEPENDENCIES ${BLAS_LIBRARIES})
endif (BLAS_FOUND AND LAPACK_FOUND)

if (OPENMP_FOUND)
  # OpenMP support in Clang requires a non-GNU OpenMP library.
  if (CMAKE_COMPILER_IS_GNUCXX)
    list(APPEND CERES_LIBRARY_PRIVATE_DEPENDENCIES gomp)
  endif()
  if (NOT MSVC)
    list(APPEND CERES_LIBRARY_PRIVATE_DEPENDENCIES ${CMAKE_THREAD_LIBS_INIT})
  endif()
endif (OPENMP_FOUND)

set(CERES_LIBRARY_SOURCE
    ${CERES_INTERNAL_SRC}
    ${CERES_INTERNAL_HDRS}
    ${CERES_INTERNAL_SCHUR_FILES})

# Primarily for Android, but optionally for others, compile the minimal
# glog implementation into Ceres.
if (MINIGLOG)
  list(APPEND CERES_LIBRARY_SOURCE miniglog/glog/logging.cc)
endif (MINIGLOG)

add_library(ceres ${CERES_LIBRARY_SOURCE})
set_target_properties(ceres PROPERTIES
  VERSION ${CERES_VERSION}
  SOVERSION ${CERES_VERSION_MAJOR})

include(AppendTargetProperty)
# Always build position-independent code (PIC), even when building Ceres as a
# static library so that shared libraries can link against it, not just
# executables (PIC does not apply on Windows).
if (NOT WIN32 AND NOT BUILD_SHARED_LIBS)
  # Use the explicit POSITION_INDEPENDENT_CODE target property on CMake versions
  # that support it (>= 2.8.9).  Otherwise, manually add the -fPIC flag as an
  # additional compile definitions for the target.
  if (CMAKE_VERSION VERSION_LESS "2.8.9")
    append_target_property(ceres COMPILE_FLAGS "-fPIC")
  else()
    # Use set_target_properties() not append_target_property() here as
    # POSITION_INDEPENDENT_CODE is a binary ON/OFF switch.
    set_target_properties(ceres PROPERTIES POSITION_INDEPENDENT_CODE ON)
  endif()
endif()

if (CMAKE_VERSION VERSION_LESS "2.8.12")
  # CMake version < 2.8.12 does not support target_compile_options(), warn
  # user that they will have to add compile flags to their own projects
  # manually if required.
  if (CXX11 AND COMPILER_HAS_CXX11_FLAG)
    message("-- Warning: Detected CMake version: ${CMAKE_VERSION} < 2.8.12, "
      "which is the minimum required for compile options to be included in an "
      "exported CMake target, but CERES_USE_CXX11 is enabled and the detected. "
      "compiler requires -std=c++11. The client is responsible for adding "
      "-std=c++11 when using Ceres.")
  endif()
else()
  # CMake version >= 2.8.12 supports target_compile_options().
  if (CXX11 AND COMPILER_HAS_CXX11_FLAG)
    # If Ceres is compiled using C++11, and the compiler requires -std=c++11
    # to be set, then ensure that this requirement is rolled into the exported
    # CMake target, such that client code which uses Ceres will inherit it (if
    # the CMake version supports it), iff they are NOT compiling for C.  We
    # check for not C, rather than C++ as LINKER_LANGUAGE is often NOTFOUND and
    # then uses the default (C++).
    target_compile_options(ceres PUBLIC
      $<$<NOT:$<STREQUAL:$<TARGET_PROPERTY:LINKER_LANGUAGE>,C>>:-std=c++11>)
  endif()
endif()

if (BUILD_SHARED_LIBS)
  # When building a shared library, mark all external libraries as
  # PRIVATE so they don't show up as a dependency.
  target_link_libraries(ceres
        LINK_PUBLIC ${CERES_LIBRARY_PUBLIC_DEPENDENCIES}
        LINK_PRIVATE ${CERES_LIBRARY_PRIVATE_DEPENDENCIES})
else (BUILD_SHARED_LIBS)
  # When building a static library, all external libraries are
  # PUBLIC(default) since the user needs to link to them.
  # They will be listed in CeresTargets.cmake.
  set(CERES_LIBRARY_DEPENDENCIES
        ${CERES_LIBRARY_PUBLIC_DEPENDENCIES}
        ${CERES_LIBRARY_PRIVATE_DEPENDENCIES})
  target_link_libraries(ceres PUBLIC ${CERES_LIBRARY_DEPENDENCIES})
  message(${CERES_LIBRARY_DEPENDENCIES})
endif (BUILD_SHARED_LIBS)

install(TARGETS ceres
        EXPORT  CeresExport
        RUNTIME DESTINATION bin
        LIBRARY DESTINATION lib${LIB_SUFFIX}
        ARCHIVE DESTINATION lib${LIB_SUFFIX})

if (BUILD_TESTING AND GFLAGS)
  add_library(gtest gmock_gtest_all.cc gmock_main.cc)
  if (BUILD_SHARED_LIBS)
    # Define gtest-specific shared library flags for compilation.
    append_target_property(gtest COMPILE_DEFINITIONS
      GTEST_CREATE_SHARED_LIBRARY)
  endif()

  add_library(test_util
              evaluator_test_utils.cc
              numeric_diff_test_utils.cc
              test_util.cc)

  if (MINIGLOG)
    # When using miniglog, it is compiled into Ceres, thus Ceres becomes
    # the library against which other libraries should link for logging.
    target_link_libraries(gtest ${GFLAGS_LIBRARIES} ceres)
    target_link_libraries(test_util ceres gtest)
  else (MINIGLOG)
    target_link_libraries(gtest ${GFLAGS_LIBRARIES} glog::glog)
    target_link_libraries(test_util ceres gtest glog::glog)
  endif (MINIGLOG)

  macro (CERES_TEST NAME)
    add_executable(${NAME}_test ${NAME}_test.cc)
    target_link_libraries(${NAME}_test test_util ceres gtest)
    if (BUILD_SHARED_LIBS)
      # Define gtest-specific shared library flags for linking.
      append_target_property(${NAME}_test COMPILE_DEFINITIONS
        GTEST_LINKED_AS_SHARED_LIBRARY)
    endif()
    add_test(NAME ${NAME}_test
             COMMAND ${CMAKE_RUNTIME_OUTPUT_DIRECTORY}/${NAME}_test
             --test_srcdir
             ${CMAKE_SOURCE_DIR}/data)
  endmacro (CERES_TEST)

  ceres_test(array_utils)
  ceres_test(autodiff)
  ceres_test(autodiff_cost_function)
  ceres_test(autodiff_local_parameterization)
  ceres_test(block_jacobi_preconditioner)
  ceres_test(block_random_access_dense_matrix)
  ceres_test(block_random_access_diagonal_matrix)
  ceres_test(block_random_access_sparse_matrix)
  ceres_test(block_sparse_matrix)
  ceres_test(bundle_adjustment)
  ceres_test(c_api)
  ceres_test(canonical_views_clustering)
  ceres_test(compressed_row_sparse_matrix)
  ceres_test(conditioned_cost_function)
  ceres_test(corrector)
  ceres_test(cost_function_to_functor)
  ceres_test(covariance)
  ceres_test(cubic_interpolation)
  ceres_test(detect_structure)
  ceres_test(dense_sparse_matrix)
  ceres_test(dynamic_autodiff_cost_function)
  ceres_test(dynamic_compressed_row_sparse_matrix)
  ceres_test(dynamic_numeric_diff_cost_function)
  ceres_test(evaluator)
  ceres_test(gradient_checker)
  ceres_test(gradient_checking_cost_function)
  ceres_test(gradient_problem)
  ceres_test(gradient_problem_solver)
  ceres_test(graph)
  ceres_test(graph_algorithms)
  ceres_test(householder_vector)
  ceres_test(is_close)
  ceres_test(implicit_schur_complement)
  ceres_test(iterative_schur_complement_solver)
  ceres_test(jet)
  ceres_test(levenberg_marquardt_strategy)
  ceres_test(dogleg_strategy)
  ceres_test(line_search_preprocessor)
  ceres_test(local_parameterization)
  ceres_test(loss_function)
  ceres_test(minimizer)
  ceres_test(normal_prior)
  ceres_test(numeric_diff_cost_function)
  ceres_test(ordered_groups)
  ceres_test(parameter_block)
  ceres_test(parameter_block_ordering)
  ceres_test(partitioned_matrix_view)
  ceres_test(polynomial)
  ceres_test(problem)
  ceres_test(program)
  ceres_test(reorder_program)
  ceres_test(residual_block)
  ceres_test(residual_block_utils)
  ceres_test(rotation)
  ceres_test(schur_complement_solver)
  ceres_test(schur_eliminator)
  ceres_test(single_linkage_clustering)
  ceres_test(small_blas)
  ceres_test(solver)

  # TODO(sameeragarwal): This test should ultimately be made
  # independent of SuiteSparse.
  if (SUITESPARSE AND SUITESPARSE_FOUND)
    ceres_test(compressed_col_sparse_matrix_utils)
    target_link_libraries(compressed_col_sparse_matrix_utils_test
                          ${SUITESPARSE_LIBRARIES})
  endif (SUITESPARSE AND SUITESPARSE_FOUND)

  ceres_test(symmetric_linear_solver)
  ceres_test(triplet_sparse_matrix)
  ceres_test(trust_region_minimizer)
  ceres_test(trust_region_preprocessor)
  ceres_test(unsymmetric_linear_solver)
  ceres_test(visibility)
  ceres_test(visibility_based_preconditioner)

  # Put the large end to end test last.
  ceres_test(system)
endif (BUILD_TESTING AND GFLAGS)<|MERGE_RESOLUTION|>--- conflicted
+++ resolved
@@ -131,13 +131,8 @@
 endif (SCHUR_SPECIALIZATIONS)
 
 # Build the list of dependencies for Ceres based on the current configuration.
-<<<<<<< HEAD
 if (NOT MINIGLOG AND glog_FOUND)
   list(APPEND CERES_LIBRARY_PUBLIC_DEPENDENCIES "glog::glog")
-endif (NOT MINIGLOG AND glog_FOUND)
-=======
-if (NOT MINIGLOG AND GLOG_FOUND)
-  list(APPEND CERES_LIBRARY_PUBLIC_DEPENDENCIES ${GLOG_LIBRARIES})
   if (GFLAGS_FOUND)
     # If glog & gflags are both found, we assume that glog was built with
     # gflags, as it is awkward to perform a try_compile() to verify this
@@ -146,8 +141,7 @@
     # gflags, it is thus a public dependency for Ceres in this case.
     list(APPEND CERES_LIBRARY_PUBLIC_DEPENDENCIES ${GFLAGS_LIBRARIES})
   endif()
-endif (NOT MINIGLOG AND GLOG_FOUND)
->>>>>>> af3b9394
+endif (NOT MINIGLOG AND glog_FOUND)
 
 if (SUITESPARSE AND SuiteSparse_FOUND)
   # Define version information for use in Solver::FullReport.
