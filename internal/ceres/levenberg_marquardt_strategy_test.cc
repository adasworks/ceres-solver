// Ceres Solver - A fast non-linear least squares minimizer
// Copyright 2015 Google Inc. All rights reserved.
// http://ceres-solver.org/
//
// Redistribution and use in source and binary forms, with or without
// modification, are permitted provided that the following conditions are met:
//
// * Redistributions of source code must retain the above copyright notice,
//   this list of conditions and the following disclaimer.
// * Redistributions in binary form must reproduce the above copyright notice,
//   this list of conditions and the following disclaimer in the documentation
//   and/or other materials provided with the distribution.
// * Neither the name of Google Inc. nor the names of its contributors may be
//   used to endorse or promote products derived from this software without
//   specific prior written permission.
//
// THIS SOFTWARE IS PROVIDED BY THE COPYRIGHT HOLDERS AND CONTRIBUTORS "AS IS"
// AND ANY EXPRESS OR IMPLIED WARRANTIES, INCLUDING, BUT NOT LIMITED TO, THE
// IMPLIED WARRANTIES OF MERCHANTABILITY AND FITNESS FOR A PARTICULAR PURPOSE
// ARE DISCLAIMED. IN NO EVENT SHALL THE COPYRIGHT OWNER OR CONTRIBUTORS BE
// LIABLE FOR ANY DIRECT, INDIRECT, INCIDENTAL, SPECIAL, EXEMPLARY, OR
// CONSEQUENTIAL DAMAGES (INCLUDING, BUT NOT LIMITED TO, PROCUREMENT OF
// SUBSTITUTE GOODS OR SERVICES; LOSS OF USE, DATA, OR PROFITS; OR BUSINESS
// INTERRUPTION) HOWEVER CAUSED AND ON ANY THEORY OF LIABILITY, WHETHER IN
// CONTRACT, STRICT LIABILITY, OR TORT (INCLUDING NEGLIGENCE OR OTHERWISE)
// ARISING IN ANY WAY OUT OF THE USE OF THIS SOFTWARE, EVEN IF ADVISED OF THE
// POSSIBILITY OF SUCH DAMAGE.
//
// Author: sameeragarwal@google.com (Sameer Agarwal)

#include "ceres/internal/eigen.h"
#include "ceres/internal/scoped_ptr.h"
#include "ceres/levenberg_marquardt_strategy.h"
#include "ceres/linear_solver.h"
#include "ceres/trust_region_strategy.h"
#include "glog/logging.h"
#include "gmock/gmock.h"
#include "gmock/mock-log.h"
#include "gtest/gtest.h"

using testing::AllOf;
using testing::AnyNumber;
using testing::HasSubstr;
using testing::ScopedMockLog;
using testing::_;

namespace ceres {
namespace internal {

const double kTolerance = 1e-16;

// Linear solver that takes as input a vector and checks that the
// caller passes the same vector as LinearSolver::PerSolveOptions.D.
class RegularizationCheckingLinearSolver : public DenseSparseMatrixSolver {
 public:
  RegularizationCheckingLinearSolver(const int num_cols, const double* diagonal)
      : num_cols_(num_cols),
        diagonal_(diagonal) {
  }

  virtual ~RegularizationCheckingLinearSolver() {}

 private:
  virtual LinearSolver::Summary SolveImpl(
      DenseSparseMatrix* A,
      const double* b,
      const LinearSolver::PerSolveOptions& per_solve_options,
      double* x) {
    CHECK_NOTNULL(per_solve_options.D);
    for (int i = 0; i < num_cols_; ++i) {
      EXPECT_NEAR(per_solve_options.D[i], diagonal_[i], kTolerance)
          << i << " " << per_solve_options.D[i] << " " << diagonal_[i];
    }
    return LinearSolver::Summary();
  }

  const int num_cols_;
  const double* diagonal_;
};

TEST(LevenbergMarquardtStrategy, AcceptRejectStepRadiusScaling) {
  TrustRegionStrategy::Options options;
  options.initial_radius = 2.0;
  options.max_radius = 20.0;
  options.min_lm_diagonal = 1e-8;
  options.max_lm_diagonal = 1e8;

  // We need a non-null pointer here, so anything should do.
  scoped_ptr<LinearSolver> linear_solver(
      new RegularizationCheckingLinearSolver(0, NULL));
  options.linear_solver = linear_solver.get();

  LevenbergMarquardtStrategy lms(options);
  EXPECT_EQ(lms.Radius(), options.initial_radius);
  lms.StepRejected(0.0);
  EXPECT_EQ(lms.Radius(), 1.0);
  lms.StepRejected(-1.0);
  EXPECT_EQ(lms.Radius(), 0.25);
  lms.StepAccepted(1.0);
  EXPECT_EQ(lms.Radius(), 0.25 * 3.0);
  lms.StepAccepted(1.0);
  EXPECT_EQ(lms.Radius(), 0.25 * 3.0 * 3.0);
  lms.StepAccepted(0.25);
  EXPECT_EQ(lms.Radius(), 0.25 * 3.0 * 3.0 / 1.125);
  lms.StepAccepted(1.0);
  EXPECT_EQ(lms.Radius(), 0.25 * 3.0 * 3.0 / 1.125 * 3.0);
  lms.StepAccepted(1.0);
  EXPECT_EQ(lms.Radius(), 0.25 * 3.0 * 3.0 / 1.125 * 3.0 * 3.0);
  lms.StepAccepted(1.0);
  EXPECT_EQ(lms.Radius(), options.max_radius);
}

TEST(LevenbergMarquardtStrategy, CorrectDiagonalToLinearSolver) {
  Matrix jacobian(2, 3);
  jacobian.setZero();
  jacobian(0, 0) = 0.0;
  jacobian(0, 1) = 1.0;
  jacobian(1, 1) = 1.0;
  jacobian(0, 2) = 100.0;

  double residual = 1.0;
  double x[3];
  DenseSparseMatrix dsm(jacobian);

  TrustRegionStrategy::Options options;
  options.initial_radius = 2.0;
  options.max_radius = 20.0;
  options.min_lm_diagonal = 1e-2;
  options.max_lm_diagonal = 1e2;

  double diagonal[3];
  diagonal[0] = options.min_lm_diagonal;
  diagonal[1] = 2.0;
  diagonal[2] = options.max_lm_diagonal;
  for (int i = 0; i < 3; ++i) {
    diagonal[i] = sqrt(diagonal[i] / options.initial_radius);
  }

  RegularizationCheckingLinearSolver linear_solver(3, diagonal);
  options.linear_solver = &linear_solver;

  LevenbergMarquardtStrategy lms(options);
  TrustRegionStrategy::PerSolveOptions pso;

  {
    ScopedMockLog log;
    EXPECT_CALL(log, Log(_, _, _)).Times(AnyNumber());
<<<<<<< HEAD
    EXPECT_CALL(log, Log(google::GLOG_WARNING, _,
=======
    // This using directive is needed get around the fact that there
    // are versions of glog which are not in the google namespace.
    using namespace google;

#if defined(_MSC_VER)
    // Use GLOG_WARNING to support MSVC if GLOG_NO_ABBREVIATED_SEVERITIES
    // is defined.
    EXPECT_CALL(log, Log(GLOG_WARNING, _,
>>>>>>> af3b9394
                         HasSubstr("Failed to compute a step")));
#else
    EXPECT_CALL(log, Log(google::WARNING, _,
                         HasSubstr("Failed to compute a step")));
#endif

    TrustRegionStrategy::Summary summary =
        lms.ComputeStep(pso, &dsm, &residual, x);
    EXPECT_EQ(summary.termination_type, LINEAR_SOLVER_FAILURE);
  }
}

}  // namespace internal
}  // namespace ceres<|MERGE_RESOLUTION|>--- conflicted
+++ resolved
@@ -145,9 +145,6 @@
   {
     ScopedMockLog log;
     EXPECT_CALL(log, Log(_, _, _)).Times(AnyNumber());
-<<<<<<< HEAD
-    EXPECT_CALL(log, Log(google::GLOG_WARNING, _,
-=======
     // This using directive is needed get around the fact that there
     // are versions of glog which are not in the google namespace.
     using namespace google;
@@ -156,7 +153,6 @@
     // Use GLOG_WARNING to support MSVC if GLOG_NO_ABBREVIATED_SEVERITIES
     // is defined.
     EXPECT_CALL(log, Log(GLOG_WARNING, _,
->>>>>>> af3b9394
                          HasSubstr("Failed to compute a step")));
 #else
     EXPECT_CALL(log, Log(google::WARNING, _,
