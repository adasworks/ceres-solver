--- conflicted
+++ resolved
@@ -214,14 +214,10 @@
 # Search quietly to control the timing of the error message if not found. The
 # search should be for an exact match, but for usability reasons do a soft
 # match and reject with an explanation below.
-<<<<<<< HEAD
 find_package(Eigen CONFIG QUIET)
 if(NOT EIGEN_FOUND)
   find_package(Eigen ${CERES_EIGEN_VERSION} QUIET)
 endif()
-=======
-find_package(Eigen REQUIRED CONFIG)
->>>>>>> 893cfc05
 if (EIGEN_FOUND)
   if (NOT EIGEN_VERSION VERSION_EQUAL CERES_EIGEN_VERSION)
     # CMake's VERSION check in FIND_PACKAGE() will accept any version >= the
